# generated: 2025-05-18T11:25:00Z (auto)
# core/analysis.py – Spec‑aligned analysis (ROI, min_sig_factor, debug_stacks)

from __future__ import annotations

from pathlib import Path
from typing import Dict, Tuple, Any, List
import os
import logging

os.environ.setdefault("OPENBLAS_NUM_THREADS", "1")

import numpy as np
import tifffile

from utils import config as cfgutil
from utils.roi import load_rois
from core.loader import load_image_stack

__all__ = [
    "extract_roi_stats",
    "extract_roi_stats_gainmap",
    "extract_roi_table",
    "calculate_snr_curve",
    "calculate_dynamic_range",
    "calculate_dark_noise",
    "calculate_dark_noise_gain",
    "calculate_dn_sat",
    "calculate_dynamic_range_dn",
    "calculate_system_sensitivity",
    "collect_mid_roi_snr",
    "collect_gain_snr_signal",
    "collect_prnu_points",
    "calculate_dn_at_snr",
    "calculate_snr_at_half",
    "calculate_dn_at_snr_one",
    "fit_gain_map",
    "calculate_pseudo_prnu",
    "calculate_prnu_residual",
]

# ───────────────────────────── internal helpers


def _mask_from_rects(
    shape: Tuple[int, int], rects: List[Tuple[int, int, int, int]]
) -> np.ndarray:
    mask = np.zeros(shape, bool)
    for l, t, w, h in rects:
        mask[t : t + h, l : l + w] = True
    return mask


def fit_gain_map(frame: np.ndarray, mask: np.ndarray, order: int) -> np.ndarray:
    """Return a plane-fit gain map for ``frame`` using ``mask`` pixels.

    Parameters
    ----------
    frame:
        2-D array of pixel values to fit.
    mask:
        Boolean mask selecting pixels to include in the fit.
    order:
        Polynomial order of the surface. ``0`` gives a constant plane.

    Returns
    -------
    np.ndarray
        Fitted gain map matching ``frame`` shape.
    """
    if order <= 0:
        c = float(np.mean(frame[mask]))
        return np.full_like(frame, c)

    y, x = np.indices(frame.shape)
    xm, ym = x[mask].ravel(), y[mask].ravel()
    z = frame[mask].ravel()

    cols = []
    for i in range(order + 1):
        for j in range(order + 1 - i):
            cols.append((xm**i) * (ym**j))
    A = np.vstack(cols).T
    coef, *_ = np.linalg.lstsq(A, z, rcond=None)

    cols_full = []
    for i in range(order + 1):
        for j in range(order + 1 - i):
            cols_full.append((x**i) * (y**j))
    A_full = np.stack(cols_full, axis=0)
    fitted = np.tensordot(coef, A_full, axes=(0, 0))
    return fitted


# ───────────────────────────── public api


def extract_roi_stats(
    project_dir: Path | str, cfg: Dict[str, Any]
) -> Dict[Tuple[float, float], Dict[str, float]]:
    """Compute mean, standard deviation and SNR for each ROI.

    Parameters
    ----------
    project_dir:
        Root directory containing measurement folders.
    cfg:
        Parsed configuration dictionary.

    Returns
    -------
    Dict[Tuple[float, float], Dict[str, float]]
        Mapping ``(gain_db, exposure_ratio)`` to ``{"mean", "std", "snr"}`` values.
    """
    project_dir = Path(project_dir)
    res: Dict[Tuple[float, float], Dict[str, float]] = {}

    chart_roi_file = project_dir / cfg["measurement"]["chart_roi_file"]
    flat_roi_file = project_dir / cfg["measurement"]["flat_roi_file"]
    chart_rects = load_rois(chart_roi_file)
    flat_rects = load_rois(flat_roi_file)

    mid_idx = cfg.get("reference", {}).get(
        "roi_mid_index", cfg.get("measurement", {}).get("roi_mid_index", 5)
    )

    snr_thresh = cfg["processing"].get("snr_threshold_dB", 10.0)
    min_sig_factor = cfg["processing"].get("min_sig_factor", 3.0)
    excl_low_snr = cfg["processing"].get("exclude_abnormal_snr", True)
    debug_stacks = cfg["output"].get("debug_stacks", False)

    for gain_db, gfold in cfgutil.gain_entries(cfg):
        for ratio, efold in cfgutil.exposure_entries(cfg):
            folder = project_dir / gfold / efold
            if not folder.is_dir():
                logging.info("Skipping missing folder: %s", folder)
                continue
            logging.info(
                "Processing folder %s (%.1f dB, %.3fx)", folder, gain_db, ratio
            )
            stack = load_image_stack(folder)
            if debug_stacks:
                tifffile.imwrite(folder / "stack_cache.tiff", stack)

            rects = chart_rects if "chart" in efold.lower() else flat_rects
            idx = mid_idx if "chart" in efold.lower() else 0
            if idx >= len(rects):
                idx = 0
            mask = _mask_from_rects(stack.shape[1:], [rects[idx]])
            pix = stack[:, mask]
            stat_mode = cfg["processing"].get("stat_mode", "rms")
            mean = float(np.mean(pix))
            noise_pix = np.std(pix, axis=0)
            std = float(_reduce(noise_pix, stat_mode))
            if std == 0:
                logging.info("Skip due to zero std: %s", folder)
                continue
            if mean < min_sig_factor * std:
                logging.info(
                    "Skip due to low signal: mean %.2f < %.2f × %.2f",
                    mean,
                    min_sig_factor,
                    std,
                )
                continue
            snr = mean / std
            if excl_low_snr and snr < snr_thresh:
                logging.info(
                    "Skip due to low SNR: %.2f dB < %.2f dB",
                    20 * np.log10(snr),
                    snr_thresh,
                )
                continue
            res[(gain_db, ratio)] = {"mean": mean, "std": std, "snr": snr}
    logging.info("Collected %d ROI stats", len(res))
    return res


def extract_roi_stats_gainmap(
    project_dir: Path | str, cfg: Dict[str, Any]
) -> Dict[Tuple[float, float], Dict[str, float]]:
    """Compute ROI stats with gain-map correction applied."""
    project_dir = Path(project_dir)
    res: Dict[Tuple[float, float], Dict[str, float]] = {}

    chart_roi_file = project_dir / cfg["measurement"]["chart_roi_file"]
    flat_roi_file = project_dir / cfg["measurement"]["flat_roi_file"]
    chart_rects = load_rois(chart_roi_file)
    flat_rects = load_rois(flat_roi_file)

    mid_idx = cfg.get("reference", {}).get(
        "roi_mid_index", cfg.get("measurement", {}).get("roi_mid_index", 5)
    )

    snr_thresh = cfg["processing"].get("snr_threshold_dB", 10.0)
    min_sig_factor = cfg["processing"].get("min_sig_factor", 3.0)
    excl_low_snr = cfg["processing"].get("exclude_abnormal_snr", True)
    debug_stacks = cfg["output"].get("debug_stacks", False)
    order = int(cfg.get("processing", {}).get("plane_fit_order", 0))

<<<<<<< HEAD
    def _fit_gain(frame: np.ndarray, mask: np.ndarray, order: int) -> np.ndarray:
        if order <= 0:
            c = float(np.mean(frame[mask]))
            return np.full_like(frame, c)
        y, x = np.indices(frame.shape)
        xm, ym = x[mask].ravel(), y[mask].ravel()
        z = frame[mask].ravel()
        cols = []
        for i in range(order + 1):
            for j in range(order + 1 - i):
                cols.append((xm**i) * (ym**j))
        A = np.vstack(cols).T
        coef, *_ = np.linalg.lstsq(A, z, rcond=None)
        cols_full = []
        for i in range(order + 1):
            for j in range(order + 1 - i):
                cols_full.append((x**i) * (y**j))
        A_full = np.stack(cols_full, axis=0)
        fitted = np.tensordot(coef, A_full, axes=(0, 0))
        return fitted

    mode = cfg.get("processing", {}).get("gain_map_mode", "none")
    if mode == "none":
        return extract_roi_stats(project_dir, cfg)

    flat_cache: Dict[float, np.ndarray] = {}

=======
>>>>>>> b63b16ec
    for gain_db, gfold in cfgutil.gain_entries(cfg):
        for ratio, efold in cfgutil.exposure_entries(cfg):
            folder = project_dir / gfold / efold
            if not folder.is_dir():
                logging.info("Skipping missing folder: %s", folder)
                continue
            logging.info(
                "Processing folder %s (%.1f dB, %.3fx)", folder, gain_db, ratio
            )
            stack = load_image_stack(folder)
            if debug_stacks:
                tifffile.imwrite(folder / "stack_cache.tiff", stack)

            mask_fit = _mask_from_rects(stack.shape[1:], flat_rects)
<<<<<<< HEAD
            if mode == "self_fit":
                mean_src = np.mean(stack, axis=0)
                gain_map = _fit_gain(mean_src, mask_fit, order)
            else:
                flat_stack = flat_cache.get(gain_db)
                if flat_stack is None:
                    flat_folder = cfgutil.find_gain_folder(
                        project_dir, gain_db, cfg
                    ) / cfg["measurement"].get("flat_lens_folder", "LensFlat")
                    flat_stack = load_image_stack(flat_folder)
                    flat_cache[gain_db] = flat_stack
                mean_src = np.mean(flat_stack, axis=0)
                if mode == "flat_fit":
                    gain_map = _fit_gain(mean_src, mask_fit, order)
                else:  # flat_frame
                    gain_map = mean_src
=======
            gain_map = fit_gain_map(mean_frame, mask_fit, order)
>>>>>>> b63b16ec
            gain_map = np.where(gain_map == 0, 1e-6, gain_map)
            corrected = stack / gain_map

            rects = chart_rects if "chart" in efold.lower() else flat_rects
            idx = mid_idx if "chart" in efold.lower() else 0
            if idx >= len(rects):
                idx = 0
            mask = _mask_from_rects(stack.shape[1:], [rects[idx]])
            pix = corrected[:, mask]
            stat_mode = cfg["processing"].get("stat_mode", "rms")
            mean = float(np.mean(pix))
            noise_pix = np.std(pix, axis=0)
            std = float(_reduce(noise_pix, stat_mode))
            if std == 0:
                logging.info("Skip due to zero std: %s", folder)
                continue
            if mean < min_sig_factor * std:
                logging.info(
                    "Skip due to low signal: mean %.2f < %.2f × %.2f",
                    mean,
                    min_sig_factor,
                    std,
                )
                continue
            snr = mean / std
            if excl_low_snr and snr < snr_thresh:
                logging.info(
                    "Skip due to low SNR: %.2f dB < %.2f dB",
                    20 * np.log10(snr),
                    snr_thresh,
                )
                continue
            res[(gain_db, ratio)] = {"mean": mean, "std": std, "snr": snr}
    logging.info("Collected %d ROI stats (gain-corrected)", len(res))
    return res


def extract_roi_table(
    project_dir: Path | str, cfg: Dict[str, Any]
) -> List[Dict[str, Any]]:
    """Return ROI statistics formatted for CSV output.

    Parameters
    ----------
    project_dir:
        Root directory containing measurement folders.
    cfg:
        Parsed configuration dictionary.

    Returns
    -------
    List[Dict[str, Any]]
        Rows describing the ROI type, index, gain, exposure and statistics.
    """
    project_dir = Path(project_dir)
    chart_roi_file = project_dir / cfg["measurement"]["chart_roi_file"]
    flat_roi_file = project_dir / cfg["measurement"]["flat_roi_file"]
    chart_rects = load_rois(chart_roi_file)
    flat_rects = load_rois(flat_roi_file)

    debug_stacks = cfg["output"].get("debug_stacks", False)

    rows: List[Dict[str, Any]] = []
    for gain_db, gfold in cfgutil.gain_entries(cfg):
        for ratio, efold in cfgutil.exposure_entries(cfg):
            folder = project_dir / gfold / efold
            if not folder.is_dir():
                continue
            stack = load_image_stack(folder)
            if debug_stacks:
                tifffile.imwrite(folder / "stack_cache.tiff", stack)

            if "chart" in efold.lower():
                roi_type = "grayscale"
                rects = chart_rects
            else:
                roi_type = "flat"
                rects = flat_rects
            stat_mode = cfg["processing"].get("stat_mode", "rms")
            for i, r in enumerate(rects):
                mask = _mask_from_rects(stack.shape[1:], [r])
                pix = stack[:, mask]
                mean = float(np.mean(pix))
                noise_pix = np.std(pix, axis=0)
                std = float(_reduce(noise_pix, stat_mode))
                snr_db = float("nan") if std == 0 else float(20 * np.log10(mean / std))
                rows.append(
                    {
                        "ROI Type": roi_type,
                        "ROI No": i if roi_type == "grayscale" else "-",
                        "Gain (dB)": gain_db,
                        "Exposure": ratio,
                        "Mean": mean,
                        "Std": std,
                        "SNR (dB)": snr_db,
                    }
                )
    return rows


def collect_mid_roi_snr(
    rows: List[Dict[str, Any]], mid_index: int
) -> Dict[float, tuple[np.ndarray, np.ndarray]]:
    """Return SNR curves for the grayscale ROI at ``mid_index``.

    Parameters
    ----------
    rows:
        Rows from :func:`extract_roi_table`.
    mid_index:
        Index of the ROI to analyse.

    Returns
    -------
    Dict[float, tuple[np.ndarray, np.ndarray]]
        Mapping of gain to arrays of exposure ratios and linear SNR values.
    """
    data: Dict[float, List[tuple[float, float]]] = {}
    for row in rows:
        if row.get("ROI Type") != "grayscale" or row.get("ROI No") != mid_index:
            continue
        gain = float(row["Gain (dB)"])
        ratio = float(row["Exposure"])
        mean = float(row["Mean"])
        std = float(row["Std"])
        if std == 0:
            continue
        data.setdefault(gain, []).append((ratio, mean / std))

    res: Dict[float, tuple[np.ndarray, np.ndarray]] = {}
    for gain, items in data.items():
        items.sort(key=lambda x: x[0])
        r, s = zip(*items)
        res[gain] = (np.array(r), np.array(s))
    return res


def collect_gain_snr_signal(
    rows: List[Dict[str, Any]], cfg: Dict[str, Any]
) -> Dict[float, tuple[np.ndarray, np.ndarray]]:
    """Return SNR curves indexed by signal level for each gain using ROI rows.

    Parameters
    ----------
    rows:
        ROI table rows from :func:`extract_roi_table`.
    cfg:
        Parsed configuration dictionary controlling filtering.

    Returns
    -------
    Dict[float, tuple[np.ndarray, np.ndarray]]
        Mapping of gain to arrays of signal levels and linear SNR values.
    """

    snr_thresh = cfg.get("processing", {}).get("snr_threshold_dB", 10.0)
    min_sig_factor = cfg.get("processing", {}).get("min_sig_factor", 3.0)
    excl_low = cfg.get("processing", {}).get("exclude_abnormal_snr", True)

    data: Dict[float, list[tuple[float, float]]] = {}
    for row in rows:
        mean = float(row.get("Mean", 0.0))
        std = float(row.get("Std", 0.0))
        if std == 0:
            continue
        if mean < min_sig_factor * std:
            continue
        snr = mean / std
        if excl_low and 20 * np.log10(snr) < snr_thresh:
            continue
        gain = float(row.get("Gain (dB)", 0.0))
        data.setdefault(gain, []).append((mean, snr))

    res: Dict[float, tuple[np.ndarray, np.ndarray]] = {}
    for gain, items in data.items():
        items.sort(key=lambda x: x[0])
        sig, s = zip(*items)
        res[gain] = (np.array(sig), np.array(s))
    return res


def collect_prnu_points(
    stats: Dict[tuple[float, float], Dict[str, float]],
) -> Dict[float, tuple[np.ndarray, np.ndarray]]:
    """Return mean/std arrays per gain for PRNU regression."""

    data: Dict[float, list[tuple[float, float]]] = {}
    for (gain, _), vals in stats.items():
        std = float(vals.get("std", 0.0))
        if std == 0:
            continue
        mean = float(vals.get("mean", 0.0))
        data.setdefault(gain, []).append((mean, std))

    res: Dict[float, tuple[np.ndarray, np.ndarray]] = {}
    for gain, items in data.items():
        items.sort(key=lambda x: x[0])
        m, s = zip(*items)
        res[gain] = (np.array(m), np.array(s))
    return res


def calculate_snr_curve(
    signal: np.ndarray, noise: np.ndarray, cfg: Dict[str, Any]
) -> np.ndarray:
    """Compute the signal-to-noise ratio for each pixel.

    Parameters
    ----------
    signal, noise:
        Arrays of signal and noise values with matching shape.
    cfg:
        Configuration dictionary (unused).

    Returns
    -------
    np.ndarray
        Linear SNR calculated as ``signal / noise`` with ``NaN`` where noise is zero.
    """
    with np.errstate(divide="ignore", invalid="ignore"):
        snr = np.where(noise == 0, np.nan, signal / noise)
    return snr


def calculate_dynamic_range(
    snr: np.ndarray, signal: np.ndarray, cfg: Dict[str, Any]
) -> float:
    """Estimate dynamic range from the SNR curve.

    Parameters
    ----------
    snr:
        Linear SNR values.
    signal:
        Corresponding DN levels.
    cfg:
        Configuration dictionary providing ``snr_threshold_dB``.

    Returns
    -------
    float
        Dynamic range in decibels based on the threshold crossing.
    """
    thresh_db = cfg["processing"].get("snr_threshold_dB", 20.0)
    thresh = 10 ** (thresh_db / 20)
    idx = np.where(snr >= thresh)[0]
    if idx.size == 0:
        return 0.0
    sig_min = signal[idx[0]]
    sig_max = float(np.max(signal))
    if sig_min == 0:
        return 0.0
    return 20.0 * np.log10(sig_max / sig_min)


def _reduce(values: np.ndarray, mode: str) -> float:
    if mode == "rms":
        return float(np.sqrt(np.mean(values**2)))
    if mode == "mean":
        return float(np.mean(values))
    if mode == "median":
        return float(np.median(values))
    if mode == "mad":
        med = np.median(values)
        return float(np.median(np.abs(values - med)))
    raise ValueError(mode)


def calculate_dark_noise(
    project_dir: Path | str, cfg: Dict[str, Any]
) -> Tuple[float, float]:
    """Calculate DSNU and read noise from a dark frame stack.

    Parameters
    ----------
    project_dir:
        Root directory of the project containing the dark images.
    cfg:
        Parsed configuration dictionary.

    Returns
    -------
    Tuple[float, float]
        ``(dsnu, read_noise)`` in DN.
    """
    project_dir = Path(project_dir)
    dark_folder = project_dir / cfg["measurement"].get("dark_folder", "dark")
    if not dark_folder.is_dir():
        raise FileNotFoundError(f"Dark folder not found: {dark_folder}")
    stack = load_image_stack(dark_folder)

    roi_file = project_dir / cfg["measurement"].get("flat_roi_file")
    rects = load_rois(roi_file)
    mask = _mask_from_rects(stack.shape[1:], rects)

    stat_mode = cfg["processing"].get("stat_mode", "rms")

    # DSNU: spatial std of mean frame
    mean_frame = np.mean(stack, axis=0)
    dsnu = _reduce(mean_frame[mask] - np.mean(mean_frame[mask]), stat_mode)

    mode = int(cfg.get("processing", {}).get("read_noise_mode", 0))
    if mode == 1:
        diff = np.diff(stack, axis=0)
        read_noise_pix = np.std(diff, axis=0) / np.sqrt(2)
    else:
        read_noise_pix = np.std(stack, axis=0)
    read_noise = _reduce(read_noise_pix[mask], stat_mode)

    return dsnu, read_noise


def calculate_dark_noise_gain(
    project_dir: Path | str, gain_db: float, cfg: Dict[str, Any]
) -> Tuple[float, float, np.ndarray, np.ndarray]:
    """Calculate dark noise metrics for a specific gain setting.

    Parameters
    ----------
    project_dir:
        Root project directory.
    gain_db:
        Sensor gain in decibels to evaluate.
    cfg:
        Parsed configuration dictionary.

    Returns
    -------
    Tuple[float, float, np.ndarray, np.ndarray]
        ``(dsnu, read_noise, dsnu_map, read_noise_map)`` where maps match the image size.
    """
    gain_folder = cfgutil.find_gain_folder(project_dir, gain_db, cfg)
    dark_folder = gain_folder / cfg["measurement"].get("dark_folder", "dark")
    stack = load_image_stack(dark_folder)

    roi_file = project_dir / cfg["measurement"].get("flat_roi_file")
    rects = load_rois(roi_file)
    mask = _mask_from_rects(stack.shape[1:], rects)

    stat_mode = cfg["processing"].get("stat_mode", "rms")
    mean_frame = np.mean(stack, axis=0)
    dsnu_map = mean_frame - np.mean(mean_frame[mask])
    dsnu = _reduce(dsnu_map[mask], stat_mode)
    mode = int(cfg.get("processing", {}).get("read_noise_mode", 0))
    if mode == 1:
        diff = np.diff(stack, axis=0)
        read_noise_map = np.std(diff, axis=0) / np.sqrt(2)
    else:
        read_noise_map = np.std(stack, axis=0)
    read_noise = _reduce(read_noise_map[mask], stat_mode)
    return dsnu, read_noise, dsnu_map, read_noise_map


def calculate_dn_sat(flat_stack: np.ndarray, cfg: Dict[str, Any]) -> float:
    """Estimate the sensor saturation level in DN.

    Parameters
    ----------
    flat_stack:
        Stack of illuminated flat-field frames.
    cfg:
        Parsed configuration dictionary.

    Returns
    -------
    float
        Detected saturation DN value.
    """
    p999 = float(np.percentile(flat_stack, 99.9))
    sat_factor = cfg.get("illumination", {}).get(
        "sat_factor",
        cfg.get("reference", {}).get("sat_factor", 0.95),
    )
    max_from_factor = float(np.max(flat_stack)) / max(sat_factor, 1e-6)
    adc_bits = int(cfg.get("sensor", {}).get("adc_bits", 16))
    adc_max = (1 << adc_bits) - 1
    method3 = adc_max * 0.90
    return max(p999, max_from_factor, method3)


def calculate_dynamic_range_dn(dn_sat: float, read_noise: float) -> float:
    """Compute dynamic range using DN values.

    Parameters
    ----------
    dn_sat:
        Saturation level in DN.
    read_noise:
        Measured read noise in DN.

    Returns
    -------
    float
        Dynamic range in decibels. Returns ``0.0`` if ``read_noise`` is zero.
    """
    if read_noise == 0:
        return 0.0
    return 20.0 * np.log10(dn_sat / read_noise)


def calculate_pseudo_prnu(
    flat_stack: np.ndarray,
    cfg: Dict[str, Any],
    rects: list[tuple[int, int, int, int]] | None = None,
    project_dir: Path | str | None = None,
    gain_db: float | None = None,
) -> Tuple[float, np.ndarray]:
    """Estimate pseudo-PRNU within the specified ROI.

    Parameters
    ----------
    flat_stack:
        Stack of flat-field frames.
    cfg:
        Parsed configuration dictionary.
    rects:
        Optional list of ROI rectangles ``(left, top, width, height)``.

    Returns
    -------
    Tuple[float, np.ndarray]
        ``(pseudo_prnu_percent, residual_map)`` where the residual map matches the image shape.
    """

    mask = (
        _mask_from_rects(flat_stack.shape[1:], rects)
        if rects
        else np.ones(flat_stack.shape[1:], bool)
    )

    mean_frame = np.mean(flat_stack, axis=0)
    margin = cfg.get("processing", {}).get("mask_upper_margin")
    if margin is not None:
        dn_sat = calculate_dn_sat(flat_stack, cfg)
        mask &= mean_frame <= margin * dn_sat

    mode = cfg.get("processing", {}).get("gain_map_mode", "none")
    order = int(cfg.get("processing", {}).get("plane_fit_order", 0))

<<<<<<< HEAD
    def _fit_gain(frame: np.ndarray, mask: np.ndarray, order: int) -> np.ndarray:
        if order <= 0:
            c = float(np.mean(frame[mask]))
            return np.full_like(frame, c)
        y, x = np.indices(frame.shape)
        xm, ym = x[mask].ravel(), y[mask].ravel()
        z = frame[mask].ravel()
        cols = []
        for i in range(order + 1):
            for j in range(order + 1 - i):
                cols.append((xm**i) * (ym**j))
        A = np.vstack(cols).T
        coef, *_ = np.linalg.lstsq(A, z, rcond=None)
        cols_full = []
        for i in range(order + 1):
            for j in range(order + 1 - i):
                cols_full.append((x**i) * (y**j))
        A_full = np.stack(cols_full, axis=0)
        fitted = np.tensordot(coef, A_full, axes=(0, 0))
        return fitted

    if mode != "none":
        if mode == "self_fit" or project_dir is None or gain_db is None:
            mean_src = mean_frame
        else:
            flat_folder = cfgutil.find_gain_folder(project_dir, gain_db, cfg) / cfg[
                "measurement"
            ].get("flat_lens_folder", "LensFlat")
            ref_stack = load_image_stack(flat_folder)
            mean_src = np.mean(ref_stack, axis=0)
        if mode == "flat_frame":
            gain_map = mean_src
        else:
            gain_map = _fit_gain(mean_src, mask, order)
=======
    if apply_gain:
        gain_map = fit_gain_map(mean_frame, mask, order)
>>>>>>> b63b16ec
        gain_map = np.where(gain_map == 0, 1e-6, gain_map)
        corrected = flat_stack / gain_map
        mean_frame = np.mean(corrected, axis=0)
        std_frame = np.std(corrected, axis=0)
    else:
        std_frame = np.std(flat_stack, axis=0)

    stat_mode = cfg.get("processing", {}).get("stat_mode", "rms")
    value = (
        _reduce(std_frame[mask], stat_mode) / max(mean_frame[mask].mean(), 1e-6) * 100.0
    )
    return value, std_frame


def calculate_prnu_residual(
    flat_stack: np.ndarray,
    cfg: Dict[str, Any],
    rects: list[tuple[int, int, int, int]] | None = None,
    project_dir: Path | str | None = None,
    gain_db: float | None = None,
) -> Tuple[float, np.ndarray]:
    """Calculate PRNU residual from a flat-field stack.

    Parameters
    ----------
    flat_stack:
        Stack of flat-field frames.
    cfg:
        Parsed configuration dictionary.
    rects:
        Optional ROI rectangles ``(left, top, width, height)``.

    Returns
    -------
    Tuple[float, np.ndarray]
        ``(prnu_percent, residual_map)`` where the residual map matches the image size.
    """

    mask = (
        _mask_from_rects(flat_stack.shape[1:], rects)
        if rects
        else np.ones(flat_stack.shape[1:], bool)
    )

    mean_frame = np.mean(flat_stack, axis=0)
    margin = cfg.get("processing", {}).get("mask_upper_margin")
    if margin is not None:
        dn_sat = calculate_dn_sat(flat_stack, cfg)
        mask &= mean_frame <= margin * dn_sat

    mode = cfg.get("processing", {}).get("gain_map_mode", "none")
    order = int(cfg.get("processing", {}).get("plane_fit_order", 0))

<<<<<<< HEAD
    def _fit_gain(frame: np.ndarray, mask: np.ndarray, order: int) -> np.ndarray:
        if order <= 0:
            c = float(np.mean(frame[mask]))
            return np.full_like(frame, c)
        y, x = np.indices(frame.shape)
        xm, ym = x[mask].ravel(), y[mask].ravel()
        z = frame[mask].ravel()
        cols = []
        for i in range(order + 1):
            for j in range(order + 1 - i):
                cols.append((xm**i) * (ym**j))
        A = np.vstack(cols).T
        coef, *_ = np.linalg.lstsq(A, z, rcond=None)
        cols_full = []
        for i in range(order + 1):
            for j in range(order + 1 - i):
                cols_full.append((x**i) * (y**j))
        A_full = np.stack(cols_full, axis=0)
        fitted = np.tensordot(coef, A_full, axes=(0, 0))
        return fitted

    if mode != "none":
        if mode == "self_fit" or project_dir is None or gain_db is None:
            mean_src = mean_frame
        else:
            flat_folder = cfgutil.find_gain_folder(project_dir, gain_db, cfg) / cfg[
                "measurement"
            ].get("flat_lens_folder", "LensFlat")
            ref_stack = load_image_stack(flat_folder)
            mean_src = np.mean(ref_stack, axis=0)
        if mode == "flat_frame":
            gain_map = mean_src
        else:
            gain_map = _fit_gain(mean_src, mask, order)
=======
    if apply_gain:
        gain_map = fit_gain_map(mean_frame, mask, order)
>>>>>>> b63b16ec
        gain_map = np.where(gain_map == 0, 1e-6, gain_map)
        corrected = flat_stack / gain_map
        mean_frame = np.mean(corrected, axis=0)

    roi_mean = float(np.mean(mean_frame[mask]))
    residual_map = mean_frame - roi_mean

    stat_mode = cfg.get("processing", {}).get("stat_mode", "rms")
    value = _reduce(residual_map[mask], stat_mode) / max(roi_mean, 1e-6) * 100.0
    return value, residual_map


def calculate_system_sensitivity(
    flat_stack: np.ndarray,
    cfg: Dict[str, Any],
    rects: list[tuple[int, int, int, int]] | None = None,
    ratio: float = 1.0,
) -> float:
    """Compute system sensitivity in DN per irradiance and exposure time.

    Parameters
    ----------
    flat_stack:
        Stack of flat-field frames.
    cfg:
        Parsed configuration dictionary containing illumination info.
    rects:
        Optional ROI rectangles over which to compute the mean.

    ratio:
        Exposure multiplier relative to ``exposure_ms``.

    Returns
    -------
    float
        Sensitivity in DN / (µW·cm⁻²·s). Returns ``0.0`` if the denominator is zero.
    """

    mask = (
        _mask_from_rects(flat_stack.shape[1:], rects)
        if rects
        else np.ones(flat_stack.shape[1:], bool)
    )

    illum = cfg.get("illumination", {})
    power = float(illum.get("power_uW_cm2", 1.0))
    exposure_ms = float(illum.get("exposure_ms", 1.0))
    denom = power * exposure_ms * float(ratio) / 1000.0
    if denom == 0:
        return 0.0

    mean_dn = float(np.mean(flat_stack[:, mask]))
    return mean_dn / denom


def calculate_dn_at_snr(
    signal: np.ndarray, snr_lin: np.ndarray, threshold_db: float
) -> float:
    """Interpolate the DN value where the SNR reaches ``threshold_db``.

    Parameters
    ----------
    signal:
        Array of DN levels.
    snr_lin:
        Corresponding SNR values in linear scale.
    threshold_db:
        SNR threshold in decibels.

    Returns
    -------
    float
        Estimated DN at the given threshold or ``NaN`` if it is never reached.
    """
    thr_lin = 10 ** (threshold_db / 20.0)
    idx = np.where(snr_lin >= thr_lin)[0]
    if idx.size == 0:
        return float("nan")
    if idx[0] == 0:
        return float(signal[0])
    x0, x1 = signal[idx[0] - 1], signal[idx[0]]
    y0, y1 = snr_lin[idx[0] - 1], snr_lin[idx[0]]
    if y1 == y0:
        return float(x1)
    r = (thr_lin - y0) / (y1 - y0)
    return float(x0 + r * (x1 - x0))


def calculate_snr_at_half(
    signal: np.ndarray, snr_lin: np.ndarray, dn_sat: float
) -> float:
    """Return the SNR in dB at half of ``dn_sat``.

    Parameters
    ----------
    signal:
        DN levels sorted or unsorted.
    snr_lin:
        SNR values in linear scale.
    dn_sat:
        Saturation DN level.

    Returns
    -------
    float
        Interpolated SNR in decibels at ``dn_sat / 2`` or ``NaN`` if undefined.
    """
    if signal.size == 0:
        return float("nan")
    order = np.argsort(signal)
    sig_sorted = signal[order]
    snr_sorted = snr_lin[order]
    target = 0.5 * dn_sat
    snr_val = float(np.interp(target, sig_sorted, snr_sorted))
    if snr_val <= 0:
        return float("nan")
    return float(20.0 * np.log10(snr_val))


def calculate_dn_at_snr_one(signal: np.ndarray, snr_lin: np.ndarray) -> float:
    """Shortcut for :func:`calculate_dn_at_snr` with a threshold of 0 dB."""
    return calculate_dn_at_snr(signal, snr_lin, 0.0)<|MERGE_RESOLUTION|>--- conflicted
+++ resolved
@@ -198,7 +198,6 @@
     debug_stacks = cfg["output"].get("debug_stacks", False)
     order = int(cfg.get("processing", {}).get("plane_fit_order", 0))
 
-<<<<<<< HEAD
     def _fit_gain(frame: np.ndarray, mask: np.ndarray, order: int) -> np.ndarray:
         if order <= 0:
             c = float(np.mean(frame[mask]))
@@ -226,8 +225,6 @@
 
     flat_cache: Dict[float, np.ndarray] = {}
 
-=======
->>>>>>> b63b16ec
     for gain_db, gfold in cfgutil.gain_entries(cfg):
         for ratio, efold in cfgutil.exposure_entries(cfg):
             folder = project_dir / gfold / efold
@@ -242,7 +239,6 @@
                 tifffile.imwrite(folder / "stack_cache.tiff", stack)
 
             mask_fit = _mask_from_rects(stack.shape[1:], flat_rects)
-<<<<<<< HEAD
             if mode == "self_fit":
                 mean_src = np.mean(stack, axis=0)
                 gain_map = _fit_gain(mean_src, mask_fit, order)
@@ -259,9 +255,6 @@
                     gain_map = _fit_gain(mean_src, mask_fit, order)
                 else:  # flat_frame
                     gain_map = mean_src
-=======
-            gain_map = fit_gain_map(mean_frame, mask_fit, order)
->>>>>>> b63b16ec
             gain_map = np.where(gain_map == 0, 1e-6, gain_map)
             corrected = stack / gain_map
 
@@ -701,7 +694,6 @@
     mode = cfg.get("processing", {}).get("gain_map_mode", "none")
     order = int(cfg.get("processing", {}).get("plane_fit_order", 0))
 
-<<<<<<< HEAD
     def _fit_gain(frame: np.ndarray, mask: np.ndarray, order: int) -> np.ndarray:
         if order <= 0:
             c = float(np.mean(frame[mask]))
@@ -736,10 +728,6 @@
             gain_map = mean_src
         else:
             gain_map = _fit_gain(mean_src, mask, order)
-=======
-    if apply_gain:
-        gain_map = fit_gain_map(mean_frame, mask, order)
->>>>>>> b63b16ec
         gain_map = np.where(gain_map == 0, 1e-6, gain_map)
         corrected = flat_stack / gain_map
         mean_frame = np.mean(corrected, axis=0)
@@ -793,7 +781,6 @@
     mode = cfg.get("processing", {}).get("gain_map_mode", "none")
     order = int(cfg.get("processing", {}).get("plane_fit_order", 0))
 
-<<<<<<< HEAD
     def _fit_gain(frame: np.ndarray, mask: np.ndarray, order: int) -> np.ndarray:
         if order <= 0:
             c = float(np.mean(frame[mask]))
@@ -828,10 +815,6 @@
             gain_map = mean_src
         else:
             gain_map = _fit_gain(mean_src, mask, order)
-=======
-    if apply_gain:
-        gain_map = fit_gain_map(mean_frame, mask, order)
->>>>>>> b63b16ec
         gain_map = np.where(gain_map == 0, 1e-6, gain_map)
         corrected = flat_stack / gain_map
         mean_frame = np.mean(corrected, axis=0)
