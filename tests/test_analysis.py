--- conflicted
+++ resolved
@@ -77,15 +77,6 @@
     assert pytest.approx(sens, abs=1e-6) == 200.0 / (100.0 * 50 * 2.0 / 1000.0)
 
 
-<<<<<<< HEAD
-def test_calculate_system_sensitivity_gain():
-    stack = np.full((1, 2, 2), 100, dtype=np.uint16)
-    cfg = {"illumination": {"power_uW_cm2": 50.0, "exposure_ms": 20}}
-    ratio = 1.0 / (2 ** (6.0 / 6.0))
-    sens = analysis.calculate_system_sensitivity(stack, cfg, ratio=ratio)
-    expect = 100.0 / (50.0 * 20 * ratio / 1000.0)
-    assert pytest.approx(sens, abs=1e-6) == expect
-=======
 def test_collect_gain_snr_signal_rows():
     rows = [
         {
@@ -409,5 +400,4 @@
     frame = np.array([[1, 2], [3, 4]], dtype=float)
     mask = np.ones_like(frame, dtype=bool)
     res = analysis.fit_gain_map(frame, mask, order=1)
-    assert np.allclose(res, frame)
->>>>>>> 7ced5c52
+    assert np.allclose(res, frame)